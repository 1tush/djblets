--- conflicted
+++ resolved
@@ -13,12 +13,9 @@
 	* Dave Druska
 	* Hongbin Lu
 	* Hussain Bohra
-<<<<<<< HEAD
+	* Jim Chen
 	* Kalil Amlani
 	* Kevin Quinn
-=======
-	* Jim Chen
->>>>>>> 818517a0
 	* Lee Loucks
 	* Onkar Shinde
 	* Paolo Borelli
