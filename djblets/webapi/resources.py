--- conflicted
+++ resolved
@@ -770,28 +770,11 @@
                                     request=request, *args, **kwargs),
         }
 
-<<<<<<< HEAD
-        if self._parent_resource and self.model_parent_key:
-            try:
-                parent_obj = self._parent_resource.get_object(
-                    request, *args, **kwargs)
-                if not self._parent_resource.has_access_permissions(
-                        request, parent_obj, *args, **kwargs):
-                    if request.user.is_authenticated():
-                        return PERMISSION_DENIED
-                    else:
-                        return NOT_LOGGED_IN
-            except:
-                # Other errors, like does-not-exist, will be caught by
-                # get_queryset below.
-                pass
-=======
         if not self.has_list_access_permissions(request, *args, **kwargs):
             if request.user.is_authenticated():
                 return PERMISSION_DENIED
             else:
                 return NOT_LOGGED_IN
->>>>>>> 20a58d1a
 
         if self.model:
             try:
