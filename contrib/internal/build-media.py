--- conflicted
+++ resolved
@@ -3,9 +3,6 @@
 import os
 import sys
 
-<<<<<<< HEAD
-from django.core.management import call_command
-=======
 scripts_dir = os.path.abspath(os.path.dirname(__file__))
 
 # Source root directory
@@ -17,8 +14,7 @@
 __main__.__requires__ = [django_version]
 import pkg_resources
 
-from django.core.management import call_command, setup_environ
->>>>>>> 8508d956
+from django.core.management import call_command
 
 
 if __name__ == '__main__':
