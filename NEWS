--- conflicted
+++ resolved
@@ -1,4 +1,3 @@
-<<<<<<< HEAD
 version 0.7.18 final (15-September-2013):
 	* Security updates:
 		* We now require Django 1.4.8, which has some important security
@@ -527,14 +526,14 @@
 		* Added a TimeZoneField, which displays all known timezones for
 		  selection. The timezones come from the pytz module, which is now
 		  a dependency of djblets.
-=======
+
+
 version 0.6.30 final (10-October-2013);
 	* Security updates:
 		* JSONField now corrects incorrectly stored contents in a safer way,
 		  to remove the risk of any exploits in a JSON payload.
 
 		  This is CVE-2013-4409
->>>>>>> 2e24ebbb
 
 
 version 0.6.29 final (27-July-2013):
